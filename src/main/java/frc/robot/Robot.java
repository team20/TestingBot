// Copyright (c) FIRST and other WPILib contributors.
// Open Source Software; you can modify and/or share it under the terms of
// the WPILib BSD license file in the root directory of this project.

package frc.robot;

import static edu.wpi.first.wpilibj2.command.Commands.*;
import static frc.robot.Constants.*;
import static frc.robot.Constants.RobotConstants.*;
import static frc.robot.subsystems.PoseEstimationSubsystem.*;

import java.util.Map;
import java.util.function.DoubleSupplier;

import org.littletonrobotics.urcl.URCL;
import org.photonvision.PhotonCamera;

import edu.wpi.first.math.geometry.Rotation2d;
import edu.wpi.first.math.geometry.Transform2d;
import edu.wpi.first.math.kinematics.ChassisSpeeds;
import edu.wpi.first.wpilibj.DataLogManager;
import edu.wpi.first.wpilibj.DriverStation;
import edu.wpi.first.wpilibj.PowerDistribution;
import edu.wpi.first.wpilibj.RobotBase;
import edu.wpi.first.wpilibj.TimedRobot;
import edu.wpi.first.wpilibj.smartdashboard.SendableChooser;
import edu.wpi.first.wpilibj.smartdashboard.SmartDashboard;
import edu.wpi.first.wpilibj2.command.Command;
import edu.wpi.first.wpilibj2.command.CommandScheduler;
import edu.wpi.first.wpilibj2.command.button.CommandPS4Controller;
import frc.robot.Constants.ControllerConstants;
import frc.robot.Constants.ControllerConstants.Button;
import frc.robot.commands.AlignCommand;
import frc.robot.subsystems.DriveSubsystem;
import frc.robot.subsystems.PhotonCameraSimulator;
import frc.robot.subsystems.PoseEstimationSubsystem;
import frc.robot.subsystems.VisionSimulator;

public class Robot extends TimedRobot {
	private final SendableChooser<Command> m_autoSelector = new SendableChooser<Command>();
	private final SendableChooser<Command> m_testSelector = new SendableChooser<Command>();

	private Command m_autonomousCommand;
	private Command m_testCommand;
	private final DriveSubsystem m_driveSubsystem = new DriveSubsystem();
	private final CommandPS4Controller m_driverController = new CommandPS4Controller(
			ControllerConstants.kDriverControllerPort);
	private final PowerDistribution m_pdh = new PowerDistribution();
	private final VisionSimulator m_visionSimulator = new VisionSimulator(m_driveSubsystem,
			pose(kFieldLayout.getFieldLength() / 2, 1.91, 0), 0.01);
	private final PhotonCamera m_camera1 = RobotBase.isSimulation()
			? new PhotonCameraSimulator("Camera1", kRobotToCamera1, m_visionSimulator, 3, 0.1)
			: new PhotonCamera("Cool camera");
	private final PhotonCamera m_camera2 = RobotBase.isSimulation()
			? new PhotonCameraSimulator("Camera2", kRobotToCamera2, m_visionSimulator, 3, 0.1)
			: new PhotonCamera("Cool camera2");
	private final PoseEstimationSubsystem m_poseEstimationSubsystem = new PoseEstimationSubsystem(m_driveSubsystem)
			.addCamera(m_camera1, kRobotToCamera1)
			.addCamera(m_camera2, kRobotToCamera2);

	public Robot() {
		CommandComposer.setSubsystems(m_driveSubsystem, m_poseEstimationSubsystem);
<<<<<<< HEAD
		m_autoSelector.addOption(
				"Quickly Visit Red Team Tags",
				CommandComposer
						.visitTagsOptimized(0.03, 2, 5, transform(1.5, 0, 180), 11, 1, 6, 7, 8, 2, 8, 7, 6, 11));
		m_autoSelector.addOption(
				"Quickly Visit Blue Team Tags",
				CommandComposer
						.visitTagsOptimized(
								0.03, 2, 5, transform(1.5, 0, 180), 22, 12, 17, 18, 19, 13, 19, 18, 17, 22));
		m_autoSelector.addOption(
				"Mrs Myers Special",
				CommandComposer.R1ToR7toR2Dance(0.03, 3, transform(1.5, 0, 180), 1, 7, 2));

		SmartDashboard.putData(m_autoSelector);
=======

		m_autoSelector.addOption("Test DriveSubsystem", m_driveSubsystem.testCommand());
		SmartDashboard.putData("Auto Selector", m_autoSelector);
>>>>>>> 1ab4eac0

		m_testSelector.addOption("Check All Subsystems in Pitt", CommandComposer.testAllSubsystems());
		m_testSelector.addOption("Check All Subsystems on Field", CommandComposer.testAllSubsystems());
		m_testSelector.addOption("Check DriveSubsystem (Robot-Oriented F/B/L/R/LR/RR)", m_driveSubsystem.testCommand());
		m_testSelector
				.addOption(
						"Check DriveSubsystem (Field-Relative F/B with LR/RR)",
						CommandComposer.testDriveSubsystemFieldRelative());
		m_testSelector
				.addOption(
						"Check kDriveGearRatio and kWheelDiameter (F/B 6 feet)",
						CommandComposer.moveForwardBackward2Controllers(6, 0.01, 1));
		m_testSelector
				.addOption(
						"Check PID Constants for Driving (2mx2m Square)", CommandComposer.moveOnSquare(2, 0.01, 1, 16));
		m_testSelector
				.addOption(
						"Check PID Constants for Driving (Unit Circle)",
						sequence(
								CommandComposer.moveOnCircle(1, 1, 0.01, 1, 360 * TimedRobot.kDefaultPeriod),
								CommandComposer.moveOnCircle(1, 2, 0.01, 1, 360 * TimedRobot.kDefaultPeriod),
								CommandComposer.moveOnCircle(1, 3, 0.01, 1, 360 * TimedRobot.kDefaultPeriod)));
		m_testSelector.addOption("Test Rotation", CommandComposer.testRotation());
		m_testSelector.addOption("Turn toward Tag 1", CommandComposer.turnTowardTag(1));
		m_testSelector.addOption("Test Subsystems and Commands", CommandComposer.testSubsystemsAndCommands());
		m_testSelector.addOption("Test Rotation", CommandComposer.testRotation());
		m_testSelector.addOption(
				"Move 6 Feet Forward and then Backward (using 2 PID Controllers)",
				CommandComposer.moveForwardBackward2Controllers(6, 0.03, 3));
		m_testSelector.addOption(
				"Move 6 Feet Forward and then Backward (using 3 PID Controllers)",
				CommandComposer.moveForwardBackward3Controllers(6, 0.03, 3));
		m_testSelector.addOption(
				"Move around the Red Reef",
				CommandComposer.visitTags(0.03, 3, transform(1.5, 0, 180), 11, 6, 7, 8, 9, 10, 11));
		m_testSelector.addOption(
				"Move around the Blue Reef",
				CommandComposer.visitTags(0.03, 3, transform(1.5, 0, 180), 22, 17, 18, 19, 20, 21, 22));
		m_testSelector.addOption(
				"Move around the Red Reef (Complex)",
				CommandComposer.visitTags(
						0.03, 3, 10, transform(1.2, 0, 180), transform(0.5, 0, 180), 11, 6, 7, 8, 9, 10, 11));
		m_testSelector.addOption(
				"Move around the Blue Reef (Complex)",
				CommandComposer.visitTags(
						0.03, 3, 10, transform(1.2, 0, 180), transform(0.5, 0, 180), 22, 17, 18, 19, 20, 21, 22));

		SmartDashboard.putData("Test Selector", m_testSelector);

		SmartDashboard.putData(m_pdh);
		SmartDashboard.putData(CommandScheduler.getInstance());
		DataLogManager.start();
		DataLogManager.logNetworkTables(true);
		URCL.start(
				Map.of(
						10, "FR Drive", 11, "FR Turn", 20, "BR Drive", 21, "BR Turn", 30, "BL Drive", 31, "BL Turn",
						40, "FL Drive", 41, "FL Turn"));
		DriverStation.startDataLog(DataLogManager.getLog());
		bindDriveControls();
	}

	public void bindDriveControls() {
		m_driveSubsystem.setDefaultCommand(
				m_driveSubsystem.driveCommand(
						() -> -m_driverController.getLeftY(),
						() -> -m_driverController.getLeftX(),
						() -> m_driverController.getL2Axis() - m_driverController.getR2Axis(),
						m_driverController.getHID()::getSquareButton));

		m_driverController.button(Button.kSquare)
				.whileTrue(
						driveWithAlignmentCommand(
								() -> -m_driverController.getLeftY(),
								() -> -m_driverController.getLeftX(),
								() -> m_driverController.getL2Axis() - m_driverController.getR2Axis(),
								new Transform2d(0.5, 0, Rotation2d.fromDegrees(180)), 2));

		m_driverController.button(Button.kX)
				.whileTrue(
						AlignCommand.turnToClosestTag(
								m_driveSubsystem, m_poseEstimationSubsystem, 90,
								2,
								0.03, 3));

	}

	/**
	 * Creates a {@code Command} to automatically align the robot to the closest
	 * {@code AprilTag} while driving the robot with joystick input.
	 *
	 * @param forwardSpeed forward speed supplier. Positive values make the robot
	 *        go forward (+X direction).
	 * @param strafeSpeed strafe speed supplier. Positive values make the robot
	 *        go to the left (+Y direction).
	 * @param rotation rotation speed supplier. Positive values make the
	 *        robot rotate CCW.
	 * @param robotToTag the {@code Tranform2d} representing the pose of the
	 *        closest {@code AprilTag} relative to the robot when the robot is
	 *        aligned
	 * @param isFieldRelative {@code Supplier} for determining whether or not
	 *        driving should be field relative.
	 * @return a {@code Command} to automatically align the robot to the closest tag
	 *         while driving the robot with joystick input
	 */
	Command driveWithAlignmentCommand(DoubleSupplier forwardSpeed, DoubleSupplier strafeSpeed,
			DoubleSupplier rotation, Transform2d robotToTag, double distanceThresholdInMeters) {
		return run(() -> {
			ChassisSpeeds speeds = DriveSubsystem.chassisSpeeds(forwardSpeed, strafeSpeed, rotation);
			speeds = speeds.plus(
					m_poseEstimationSubsystem
							.chassisSpeedsTowardClosestTag(robotToTag, distanceThresholdInMeters));
			m_driveSubsystem.drive(speeds, true);
		});
	}

	@Override
	public void robotPeriodic() {
		CommandScheduler.getInstance().run();
	}

	@Override
	public void disabledInit() {
	}

	@Override
	public void disabledPeriodic() {
	}

	@Override
	public void disabledExit() {
	}

	@Override
	public void autonomousInit() {
		m_autonomousCommand = m_autoSelector.getSelected();
		if (m_autonomousCommand != null)
			m_autonomousCommand.schedule();
	}

	@Override
	public void autonomousPeriodic() {
	}

	@Override
	public void autonomousExit() {
	}

	@Override
	public void teleopInit() {
		if (m_autonomousCommand != null)
			m_autonomousCommand.cancel();
		if (m_testCommand != null)
			m_testCommand.cancel();
	}

	@Override
	public void teleopPeriodic() {
	}

	@Override
	public void teleopExit() {
	}

	@Override
	public void testInit() {
		CommandScheduler.getInstance().cancelAll();
		m_testCommand = m_testSelector.getSelected();
		if (m_testCommand != null)
			m_testCommand.schedule();
	}

	@Override
	public void testPeriodic() {
	}

	@Override
	public void testExit() {
	}
}<|MERGE_RESOLUTION|>--- conflicted
+++ resolved
@@ -60,7 +60,6 @@
 
 	public Robot() {
 		CommandComposer.setSubsystems(m_driveSubsystem, m_poseEstimationSubsystem);
-<<<<<<< HEAD
 		m_autoSelector.addOption(
 				"Quickly Visit Red Team Tags",
 				CommandComposer
@@ -73,13 +72,7 @@
 		m_autoSelector.addOption(
 				"Mrs Myers Special",
 				CommandComposer.R1ToR7toR2Dance(0.03, 3, transform(1.5, 0, 180), 1, 7, 2));
-
-		SmartDashboard.putData(m_autoSelector);
-=======
-
-		m_autoSelector.addOption("Test DriveSubsystem", m_driveSubsystem.testCommand());
 		SmartDashboard.putData("Auto Selector", m_autoSelector);
->>>>>>> 1ab4eac0
 
 		m_testSelector.addOption("Check All Subsystems in Pitt", CommandComposer.testAllSubsystems());
 		m_testSelector.addOption("Check All Subsystems on Field", CommandComposer.testAllSubsystems());
@@ -104,11 +97,6 @@
 								CommandComposer.moveOnCircle(1, 3, 0.01, 1, 360 * TimedRobot.kDefaultPeriod)));
 		m_testSelector.addOption("Test Rotation", CommandComposer.testRotation());
 		m_testSelector.addOption("Turn toward Tag 1", CommandComposer.turnTowardTag(1));
-		m_testSelector.addOption("Test Subsystems and Commands", CommandComposer.testSubsystemsAndCommands());
-		m_testSelector.addOption("Test Rotation", CommandComposer.testRotation());
-		m_testSelector.addOption(
-				"Move 6 Feet Forward and then Backward (using 2 PID Controllers)",
-				CommandComposer.moveForwardBackward2Controllers(6, 0.03, 3));
 		m_testSelector.addOption(
 				"Move 6 Feet Forward and then Backward (using 3 PID Controllers)",
 				CommandComposer.moveForwardBackward3Controllers(6, 0.03, 3));
@@ -126,7 +114,6 @@
 				"Move around the Blue Reef (Complex)",
 				CommandComposer.visitTags(
 						0.03, 3, 10, transform(1.2, 0, 180), transform(0.5, 0, 180), 22, 17, 18, 19, 20, 21, 22));
-
 		SmartDashboard.putData("Test Selector", m_testSelector);
 
 		SmartDashboard.putData(m_pdh);
