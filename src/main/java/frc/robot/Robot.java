// Copyright (c) FIRST and other WPILib contributors.
// Open Source Software; you can modify and/or share it under the terms of
// the WPILib BSD license file in the root directory of this project.

package frc.robot;

import static edu.wpi.first.wpilibj2.command.Commands.*;
import static frc.robot.Constants.*;
import static frc.robot.Constants.RobotConstants.*;
import static frc.robot.subsystems.PoseEstimationSubsystem.*;

import java.util.Arrays;
import java.util.LinkedList;
import java.util.List;
import java.util.Map;
import java.util.function.DoubleSupplier;

import org.littletonrobotics.urcl.URCL;
import org.photonvision.PhotonCamera;

import edu.wpi.first.math.geometry.Pose2d;
import edu.wpi.first.math.geometry.Rotation2d;
import edu.wpi.first.math.geometry.Transform2d;
import edu.wpi.first.math.kinematics.ChassisSpeeds;
import edu.wpi.first.wpilibj.DataLogManager;
import edu.wpi.first.wpilibj.DriverStation;
import edu.wpi.first.wpilibj.PowerDistribution;
import edu.wpi.first.wpilibj.RobotBase;
import edu.wpi.first.wpilibj.TimedRobot;
import edu.wpi.first.wpilibj.smartdashboard.SmartDashboard;
import edu.wpi.first.wpilibj2.command.Command;
import edu.wpi.first.wpilibj2.command.CommandScheduler;
import edu.wpi.first.wpilibj2.command.button.CommandPS4Controller;
import frc.robot.Constants.ControllerConstants;
import frc.robot.Constants.ControllerConstants.Button;
import frc.robot.commands.AlignCommand;
import frc.robot.commands.DriveCommand;
import frc.robot.commands.DriveCommandOld;
import frc.robot.subsystems.DriveSubsystem;
import frc.robot.subsystems.PhotonCameraSimulator;
import frc.robot.subsystems.PoseEstimationSubsystem;
import frc.robot.subsystems.VisionSimulator;

public class Robot extends TimedRobot {
	private Command m_autonomousCommand;
	private final DriveSubsystem m_driveSubsystem = new DriveSubsystem();
	private final CommandPS4Controller m_driverController = new CommandPS4Controller(
			ControllerConstants.kDriverControllerPort);
	private final PowerDistribution m_pdh = new PowerDistribution();
	private final VisionSimulator m_visionSimulator = new VisionSimulator(m_driveSubsystem,
			pose(kFieldLayout.getFieldLength() / 2, 1.91, 0), 0.01);
	private final PhotonCamera m_camera1 = RobotBase.isSimulation()
			? new PhotonCameraSimulator("Camera1", kRobotToCamera1, m_visionSimulator, 3, 0.1)
			: new PhotonCamera("Cool camera");
	private final PhotonCamera m_camera2 = RobotBase.isSimulation()
			? new PhotonCameraSimulator("Camera2", kRobotToCamera2, m_visionSimulator, 3, 0.1)
			: new PhotonCamera("Cool camera2");
	private final PoseEstimationSubsystem m_poseEstimationSubystem = new PoseEstimationSubsystem(m_driveSubsystem)
			.addCamera(m_camera1, kRobotToCamera1)
			.addCamera(m_camera2, kRobotToCamera2);

	public Robot() {
		SmartDashboard.putData(m_pdh);
		SmartDashboard.putData(CommandScheduler.getInstance());
		DataLogManager.start();
		DataLogManager.logNetworkTables(true);
		URCL.start(
				Map.of(
						10, "FR Drive", 11, "FR Turn", 20, "BR Drive", 21, "BR Turn", 30, "BL Drive", 31, "BL Turn",
						40, "FL Drive", 41, "FL Turn"));
		DriverStation.startDataLog(DataLogManager.getLog());
		bindDriveControls();
	}

	public void bindDriveControls() {
		m_driveSubsystem.setDefaultCommand(
				m_driveSubsystem.driveCommand(
						() -> -m_driverController.getLeftY(),
						() -> -m_driverController.getLeftX(),
						() -> m_driverController.getR2Axis() - m_driverController.getL2Axis(),
						m_driverController.getHID()::getSquareButton));

		double distanceTolerance = 0.03;
		double angleTolerance = 3;
		m_driverController.button(Button.kSquare) // home
				.whileTrue(
						new DriveCommand(
								m_driveSubsystem, pose(0, 0, 0), distanceTolerance, angleTolerance));
		m_driverController.button(Button.kX) // 3 feet forward
				.whileTrue(
						DriveCommand.moveForward(m_driveSubsystem, .9, distanceTolerance, angleTolerance));
		m_driverController.button(Button.kCircle) // 6 feet forward and then backward
				.whileTrue(
						sequence(
								DriveCommand.moveForward(m_driveSubsystem, 1.8, distanceTolerance, angleTolerance),
								DriveCommand.moveForward(m_driveSubsystem, -1.8, distanceTolerance, angleTolerance)));

		Transform2d robotToTarget = new Transform2d(1.8, 0, Rotation2d.fromDegrees(180));
		double angleOfCoverageInDegrees = 90;
		double distanceThresholdInMeters = 4;
		// m_driverController.button(Button.kTriangle)
		// .whileTrue(
		// alignTest(1, robotToTarget, distanceTolerance, angleTolerance));

		m_driverController.button(Button.kTriangle)
				.whileTrue(
						AlignCommand.turnToClosestTag(
								m_driveSubsystem, m_poseEstimationSubystem, angleOfCoverageInDegrees,
								distanceThresholdInMeters,
								distanceTolerance, angleTolerance));

		m_driverController.button(Button.kLeftBumper)
				.whileTrue(
						driveWithAlignmentCommand(
								() -> -m_driverController.getLeftY(),
								() -> -m_driverController.getLeftX(),
								() -> m_driverController.getR2Axis() - m_driverController.getL2Axis(),
								new Transform2d(0.5, 0, Rotation2d.fromDegrees(180)), 2));

		// m_driverController.button(Button.kLeftBumper)
		// .whileTrue(
		// AlignCommand.moveToClosestTag(
		// m_driveSubsystem, m_poseEstimationSubystem, angleOfCoverageInDegrees,
		// distanceThresholdInMeters, robotToTarget,
		// distanceTolerance, angleTolerance));

		m_driverController.button(Button.kRightBumper)
				.whileTrue(
						tourCommandOptimized(
								m_driveSubsystem, m_poseEstimationSubystem, distanceTolerance,
								angleTolerance,
								robotToTarget, 1, 6, 7, 8, 2, 8, 7, 6, 1));

		// m_driverController.button(Button.kRightBumper)
		// .whileTrue(
		// tourCommand(
		// m_driveSubsystem, m_poseEstimationSubystem, distanceTolerance,
		// angleTolerance,
		// robotToTarget, 1, 6, 7, 8, 2, 8, 7, 6, 1));

		// m_driverController.button(Button.kRightBumper)
		// .whileTrue(
		// tourCommand(
		// m_driveSubsystem, m_poseEstimationSubystem, distanceTolerance,
		// angleTolerance,
		// robotToTarget, 12, 15, 14, 16, 17, 18, 19, 20, 21, 22));
	}

<<<<<<< HEAD
=======
	/**
	 * Creates a {@code Command} to automatically align the robot to the closest
	 * {@code AprilTag} while driving the robot with joystick input.
	 *
	 * @param forwardSpeed forward speed supplier. Positive values make the robot
	 *        go forward (+X direction).
	 * @param strafeSpeed strafe speed supplier. Positive values make the robot
	 *        go to the left (+Y direction).
	 * @param rotation rotation speed supplier. Positive values make the
	 *        robot rotate CCW.
	 * @param robotToTag the {@code Tranform2d} representing the pose of the
	 *        closest {@code AprilTag} relative to the robot when the robot is
	 *        aligned
	 * @param isFieldRelative {@code Supplier} for determining whether or not
	 *        driving should be field relative.
	 * @return a {@code Command} to automatically align the robot to the closest tag
	 *         while driving the robot with joystick input
	 */
>>>>>>> 6f18c17f
	Command driveWithAlignmentCommand(DoubleSupplier forwardSpeed, DoubleSupplier strafeSpeed,
			DoubleSupplier rotation, Transform2d robotToTag, double distanceThresholdInMeters) {

		return run(() -> {
			ChassisSpeeds speeds = DriveSubsystem.chassisSpeeds(forwardSpeed, strafeSpeed, rotation);
			speeds = speeds.plus(
					m_poseEstimationSubystem
							.chassisSpeedsTowardClosestTag(robotToTag, distanceThresholdInMeters));
			m_driveSubsystem.drive(speeds, true);
		});
	}

	Command alignTest(int tagID, Transform2d robotToTarget, double distanceTolerance, double angleTolerance) {
		return sequence(
				AlignCommand.moveTo(
						m_driveSubsystem, m_poseEstimationSubystem,
						kFieldLayout.getTagPose(tagID).get().toPose2d().plus(robotToTarget),
						distanceTolerance, angleTolerance),
				AlignCommand.moveTo(
						m_driveSubsystem, m_poseEstimationSubystem,
						() -> m_poseEstimationSubystem.getEstimatedPose()
								.plus(pose(-2, 0, 0).minus(Pose2d.kZero)),
						distanceTolerance, angleTolerance));
	}

	Command tourCommand(DriveSubsystem driveSubsystem, PoseEstimationSubsystem poseEstimationSubystem,
			double distanceTolerance, double angleTolerance, Transform2d robotToTarget, int... tagIDs) {
		List<DriveCommand> commands = Arrays.stream(tagIDs).mapToObj(i -> kFieldLayout.getTagPose(i))
				.filter(p -> p.isPresent())
				.map(p -> p.get())
				.map(p -> p.toPose2d().plus(robotToTarget)).map(
						p -> AlignCommand
								.moveTo(
										driveSubsystem, poseEstimationSubystem, p, distanceTolerance,
										angleTolerance))
				.toList();
		return sequence(commands.toArray(new Command[0]));
	}

	Command tourCommandOptimized(DriveSubsystem driveSubsystem, PoseEstimationSubsystem poseEstimationSubystem,
			double distanceTolerance, double angleTolerance, Transform2d robotToTarget, int... tagIDs) {
		var l = Arrays.stream(tagIDs).mapToObj(i -> kFieldLayout.getTagPose(i))
				.filter(p -> p.isPresent())
				.map(p -> p.get())
				.map(p -> p.toPose2d().plus(robotToTarget)).toList();
		List<Command> commands = new LinkedList<Command>();
		DriveCommand previous = null;
		for (var p : l) {
			boolean last = p == l.get(l.size() - 1);
			DriveCommand c = previous == null ? AlignCommand.moveTo(
					driveSubsystem, poseEstimationSubystem, p, last ? distanceTolerance : 3 * distanceTolerance,
					last ? angleTolerance : 3 * angleTolerance)
					: AlignCommand.moveTo(
							driveSubsystem, poseEstimationSubystem, p, last ? distanceTolerance : 3 * distanceTolerance,
							last ? angleTolerance : 3 * angleTolerance, previous);
			commands.add(c);
			previous = c;
		}
		return sequence(commands.toArray(new Command[0]));
	}

	@Override
	public void robotPeriodic() {
		CommandScheduler.getInstance().run();
	}

	@Override
	public void disabledInit() {
	}

	@Override
	public void disabledPeriodic() {
	}

	@Override
	public void disabledExit() {
	}

	@Override
	public void autonomousInit() {
		m_autonomousCommand = null;

		if (m_autonomousCommand != null) {
			m_autonomousCommand.schedule();
		}
	}

	@Override
	public void autonomousPeriodic() {
	}

	@Override
	public void autonomousExit() {
	}

	@Override
	public void teleopInit() {
		if (m_autonomousCommand != null) {
			m_autonomousCommand.cancel();
		}
	}

	@Override
	public void teleopPeriodic() {
	}

	@Override
	public void teleopExit() {
	}

	@Override
	public void testInit() {
		CommandScheduler.getInstance().cancelAll();
		sequence(
				m_driveSubsystem.testCommand(), // F, B, SL, SR, RL, RR
				DriveCommandOld.testCommand(m_driveSubsystem).withTimeout(2),
				DriveCommand.testCommand(m_driveSubsystem).withTimeout(2))
						.schedule();
	}

	@Override
	public void testPeriodic() {
	}

	@Override
	public void testExit() {
	}
}<|MERGE_RESOLUTION|>--- conflicted
+++ resolved
@@ -146,8 +146,6 @@
 		// robotToTarget, 12, 15, 14, 16, 17, 18, 19, 20, 21, 22));
 	}
 
-<<<<<<< HEAD
-=======
 	/**
 	 * Creates a {@code Command} to automatically align the robot to the closest
 	 * {@code AprilTag} while driving the robot with joystick input.
@@ -166,7 +164,6 @@
 	 * @return a {@code Command} to automatically align the robot to the closest tag
 	 *         while driving the robot with joystick input
 	 */
->>>>>>> 6f18c17f
 	Command driveWithAlignmentCommand(DoubleSupplier forwardSpeed, DoubleSupplier strafeSpeed,
 			DoubleSupplier rotation, Transform2d robotToTag, double distanceThresholdInMeters) {
 
