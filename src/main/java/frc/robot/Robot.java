// Copyright (c) FIRST and other WPILib contributors.
// Open Source Software; you can modify and/or share it under the terms of
// the WPILib BSD license file in the root directory of this project.

package frc.robot;

import static edu.wpi.first.wpilibj2.command.Commands.*;
import static frc.robot.Constants.*;
import static frc.robot.Constants.RobotConstants.*;
import static frc.robot.subsystems.PoseEstimationSubsystem.*;

<<<<<<< HEAD
import java.util.Arrays;
import java.util.LinkedList;
import java.util.List;
=======
>>>>>>> bf74812c
import java.util.Map;
import java.util.function.DoubleSupplier;

import org.littletonrobotics.urcl.URCL;
import org.photonvision.PhotonCamera;

<<<<<<< HEAD
import edu.wpi.first.math.geometry.Pose2d;
=======
>>>>>>> bf74812c
import edu.wpi.first.math.geometry.Rotation2d;
import edu.wpi.first.math.geometry.Transform2d;
import edu.wpi.first.math.kinematics.ChassisSpeeds;
import edu.wpi.first.wpilibj.DataLogManager;
import edu.wpi.first.wpilibj.DriverStation;
import edu.wpi.first.wpilibj.PowerDistribution;
import edu.wpi.first.wpilibj.RobotBase;
import edu.wpi.first.wpilibj.TimedRobot;
import edu.wpi.first.wpilibj.smartdashboard.SmartDashboard;
import edu.wpi.first.wpilibj2.command.Command;
import edu.wpi.first.wpilibj2.command.CommandScheduler;
import edu.wpi.first.wpilibj2.command.button.CommandPS4Controller;
import frc.robot.Constants.ControllerConstants;
import frc.robot.Constants.ControllerConstants.Button;
<<<<<<< HEAD
import frc.robot.commands.AlignCommand;
import frc.robot.commands.DriveCommand;
import frc.robot.commands.DriveCommand2;
=======
>>>>>>> bf74812c
import frc.robot.subsystems.DriveSubsystem;
import frc.robot.subsystems.PhotonCameraSimulator;
import frc.robot.subsystems.PoseEstimationSubsystem;
import frc.robot.subsystems.VisionSimulator;

public class Robot extends TimedRobot {
	private Command m_autonomousCommand;
	private final DriveSubsystem m_driveSubsystem = new DriveSubsystem();
	private final CommandPS4Controller m_driverController = new CommandPS4Controller(
			ControllerConstants.kDriverControllerPort);
	private final PowerDistribution m_pdh = new PowerDistribution();
	private final VisionSimulator m_visionSimulator = new VisionSimulator(m_driveSubsystem,
			pose(kFieldLayout.getFieldLength() / 2, 1.91, 0), 0.01);
	private final PhotonCamera m_camera1 = RobotBase.isSimulation()
			? new PhotonCameraSimulator("Camera1", kRobotToCamera1, m_visionSimulator, 3, 0.1)
			: new PhotonCamera("Cool camera");
	private final PhotonCamera m_camera2 = RobotBase.isSimulation()
			? new PhotonCameraSimulator("Camera2", kRobotToCamera2, m_visionSimulator, 3, 0.1)
			: new PhotonCamera("Cool camera2");
	private final PoseEstimationSubsystem m_poseEstimationSubystem = new PoseEstimationSubsystem(m_driveSubsystem)
			.addCamera(m_camera1, kRobotToCamera1)
			.addCamera(m_camera2, kRobotToCamera2);

	public Robot() {
		SmartDashboard.putData(m_pdh);
		SmartDashboard.putData(CommandScheduler.getInstance());
		DataLogManager.start();
		DataLogManager.logNetworkTables(true);
		URCL.start(
				Map.of(
						10, "FR Drive", 11, "FR Turn", 20, "BR Drive", 21, "BR Turn", 30, "BL Drive", 31, "BL Turn",
						40, "FL Drive", 41, "FL Turn"));
		DriverStation.startDataLog(DataLogManager.getLog());
		bindDriveControls();
	}

	public void bindDriveControls() {
		m_driveSubsystem.setDefaultCommand(
				m_driveSubsystem.driveCommand(
						() -> -m_driverController.getLeftY(),
						() -> -m_driverController.getLeftX(),
						() -> m_driverController.getR2Axis() - m_driverController.getL2Axis(),
						m_driverController.getHID()::getSquareButton));

<<<<<<< HEAD
		double distanceTolerance = 0.03;
		double angleTolerance = 3;
		m_driverController.button(Button.kSquare) // home
				.whileTrue(
						new DriveCommand(
								m_driveSubsystem, pose(0, 0, 0), distanceTolerance, angleTolerance));
		m_driverController.button(Button.kX) // 3 feet forward
				.whileTrue(
						DriveCommand.moveForward(m_driveSubsystem, .9, distanceTolerance, angleTolerance));
		m_driverController.button(Button.kCircle) // 6 feet forward and then backward
				.whileTrue(
						sequence(
								DriveCommand.moveForward(m_driveSubsystem, 1.8, distanceTolerance, angleTolerance),
								DriveCommand.moveForward(m_driveSubsystem, -1.8, distanceTolerance, angleTolerance)));

		Transform2d robotToTarget = new Transform2d(1.8, 0, Rotation2d.fromDegrees(180));
		double angleOfCoverageInDegrees = 90;
		double distanceThresholdInMeters = 4;
		// m_driverController.button(Button.kTriangle)
		// .whileTrue(
		// alignTest(1, robotToTarget, distanceTolerance, angleTolerance));

		m_driverController.button(Button.kTriangle)
				.whileTrue(
						AlignCommand.turnToClosestTag(
								m_driveSubsystem, m_poseEstimationSubystem, angleOfCoverageInDegrees,
								distanceThresholdInMeters,
								distanceTolerance, angleTolerance));

		m_driverController.button(Button.kLeftBumper)
=======
		m_driverController.button(Button.kSquare)
>>>>>>> bf74812c
				.whileTrue(
						driveWithAlignmentCommand(
								() -> -m_driverController.getLeftY(),
								() -> -m_driverController.getLeftX(),
								() -> m_driverController.getR2Axis() - m_driverController.getL2Axis(),
								new Transform2d(0.5, 0, Rotation2d.fromDegrees(180)), 2));
<<<<<<< HEAD

		// m_driverController.button(Button.kLeftBumper)
		// .whileTrue(
		// AlignCommand.moveToClosestTag(
		// m_driveSubsystem, m_poseEstimationSubystem, angleOfCoverageInDegrees,
		// distanceThresholdInMeters, robotToTarget,
		// distanceTolerance, angleTolerance));

		m_driverController.button(Button.kRightBumper)
				.whileTrue(
						tourCommandOptimized(
								m_driveSubsystem, m_poseEstimationSubystem, distanceTolerance,
								angleTolerance,
								robotToTarget, 1, 6, 7, 8, 2, 8, 7, 6, 1));

		// m_driverController.button(Button.kRightBumper)
		// .whileTrue(
		// tourCommand(
		// m_driveSubsystem, m_poseEstimationSubystem, distanceTolerance,
		// angleTolerance,
		// robotToTarget, 1, 6, 7, 8, 2, 8, 7, 6, 1));

		// m_driverController.button(Button.kRightBumper)
		// .whileTrue(
		// tourCommand(
		// m_driveSubsystem, m_poseEstimationSubystem, distanceTolerance,
		// angleTolerance,
		// robotToTarget, 12, 15, 14, 16, 17, 18, 19, 20, 21, 22));
	}

=======
	}

	/**
	 * Creates a {@code Command} to automatically align the robot to the closest tag
	 * while driving the robot with joystick input.
	 *
	 * @param forwardSpeed forward speed supplier. Positive values make the robot
	 *        go forward (+X direction).
	 * @param strafeSpeed strafe speed supplier. Positive values make the robot
	 *        go to the left (+Y direction).
	 * @param rotation rotation speed supplier. Positive values make the
	 *        robot rotate CCW.
	 * @param isFieldRelative {@code Supplier} for determining whether or not
	 *        driving should be field relative.
	 * @return a {@code Command} to automatically align the robot to the closest tag
	 *         while driving the robot with joystick input
	 */
>>>>>>> bf74812c
	Command driveWithAlignmentCommand(DoubleSupplier forwardSpeed, DoubleSupplier strafeSpeed,
			DoubleSupplier rotation, Transform2d robotToTarget, double distanceThresholdInMeters) {

		return run(() -> {
			ChassisSpeeds speeds = DriveSubsystem.chassisSpeeds(forwardSpeed, strafeSpeed, rotation);
			speeds = speeds
<<<<<<< HEAD
					.plus(m_poseEstimationSubystem.chassisSpeedsToClosestTag(robotToTarget, distanceThresholdInMeters));
			m_driveSubsystem.drive(speeds.plus(speeds), true);
		});
	}

	Command alignTest(int tagID, Transform2d robotToTarget, double distanceTolerance, double angleTolerance) {
		return sequence(
				AlignCommand.moveTo(
						m_driveSubsystem, m_poseEstimationSubystem,
						kFieldLayout.getTagPose(tagID).get().toPose2d().plus(robotToTarget),
						distanceTolerance, angleTolerance),
				AlignCommand.moveTo(
						m_driveSubsystem, m_poseEstimationSubystem,
						() -> m_poseEstimationSubystem.getEstimatedPose()
								.plus(pose(-2, 0, 0).minus(Pose2d.kZero)),
						distanceTolerance, angleTolerance));
	}

	Command tourCommand(DriveSubsystem driveSubsystem, PoseEstimationSubsystem poseEstimationSubystem,
			double distanceTolerance, double angleTolerance, Transform2d robotToTarget, int... tagIDs) {
		List<DriveCommand2> commands = Arrays.stream(tagIDs).mapToObj(i -> kFieldLayout.getTagPose(i))
				.filter(p -> p.isPresent())
				.map(p -> p.get())
				.map(p -> p.toPose2d().plus(robotToTarget)).map(
						p -> AlignCommand
								.moveTo(
										driveSubsystem, poseEstimationSubystem, p, distanceTolerance,
										angleTolerance))
				.toList();
		return sequence(commands.toArray(new Command[0]));
	}

	Command tourCommandOptimized(DriveSubsystem driveSubsystem, PoseEstimationSubsystem poseEstimationSubystem,
			double distanceTolerance, double angleTolerance, Transform2d robotToTarget, int... tagIDs) {
		var l = Arrays.stream(tagIDs).mapToObj(i -> kFieldLayout.getTagPose(i))
				.filter(p -> p.isPresent())
				.map(p -> p.get())
				.map(p -> p.toPose2d().plus(robotToTarget)).toList();
		List<Command> commands = new LinkedList<Command>();
		DriveCommand2 previous = null;
		for (var p : l) {
			boolean last = p == l.get(l.size() - 1);
			DriveCommand2 c = previous == null ? AlignCommand.moveTo(
					driveSubsystem, poseEstimationSubystem, p, last ? distanceTolerance : 3 * distanceTolerance,
					last ? angleTolerance : 3 * angleTolerance)
					: AlignCommand.moveTo(
							driveSubsystem, poseEstimationSubystem, p, last ? distanceTolerance : 3 * distanceTolerance,
							last ? angleTolerance : 3 * angleTolerance, previous);
			commands.add(c);
			previous = c;
		}
		return sequence(commands.toArray(new Command[0]));
=======
					.plus(
							m_poseEstimationSubystem
									.chassisSpeedsTowardClosestTag(robotToTarget, distanceThresholdInMeters));
			m_driveSubsystem.drive(speeds, true);
		});
>>>>>>> bf74812c
	}

	@Override
	public void robotPeriodic() {
		CommandScheduler.getInstance().run();
	}

	@Override
	public void disabledInit() {
	}

	@Override
	public void disabledPeriodic() {
	}

	@Override
	public void disabledExit() {
	}

	@Override
	public void autonomousInit() {
		m_autonomousCommand = null;

		if (m_autonomousCommand != null) {
			m_autonomousCommand.schedule();
		}
	}

	@Override
	public void autonomousPeriodic() {
	}

	@Override
	public void autonomousExit() {
	}

	@Override
	public void teleopInit() {
		if (m_autonomousCommand != null) {
			m_autonomousCommand.cancel();
		}
	}

	@Override
	public void teleopPeriodic() {
	}

	@Override
	public void teleopExit() {
	}

	@Override
	public void testInit() {
		CommandScheduler.getInstance().cancelAll();
<<<<<<< HEAD
		sequence(
				m_driveSubsystem.testCommand(), // F, B, SL, SR, RL, RR
				DriveCommand.testCommand(m_driveSubsystem).withTimeout(2),
				DriveCommand2.testCommand(m_driveSubsystem).withTimeout(2))
						.schedule();
=======
		m_driveSubsystem.testCommand().schedule();
>>>>>>> bf74812c
	}

	@Override
	public void testPeriodic() {
	}

	@Override
	public void testExit() {
	}
}<|MERGE_RESOLUTION|>--- conflicted
+++ resolved
@@ -9,22 +9,16 @@
 import static frc.robot.Constants.RobotConstants.*;
 import static frc.robot.subsystems.PoseEstimationSubsystem.*;
 
-<<<<<<< HEAD
 import java.util.Arrays;
 import java.util.LinkedList;
 import java.util.List;
-=======
->>>>>>> bf74812c
 import java.util.Map;
 import java.util.function.DoubleSupplier;
 
 import org.littletonrobotics.urcl.URCL;
 import org.photonvision.PhotonCamera;
 
-<<<<<<< HEAD
 import edu.wpi.first.math.geometry.Pose2d;
-=======
->>>>>>> bf74812c
 import edu.wpi.first.math.geometry.Rotation2d;
 import edu.wpi.first.math.geometry.Transform2d;
 import edu.wpi.first.math.kinematics.ChassisSpeeds;
@@ -39,12 +33,9 @@
 import edu.wpi.first.wpilibj2.command.button.CommandPS4Controller;
 import frc.robot.Constants.ControllerConstants;
 import frc.robot.Constants.ControllerConstants.Button;
-<<<<<<< HEAD
 import frc.robot.commands.AlignCommand;
 import frc.robot.commands.DriveCommand;
 import frc.robot.commands.DriveCommand2;
-=======
->>>>>>> bf74812c
 import frc.robot.subsystems.DriveSubsystem;
 import frc.robot.subsystems.PhotonCameraSimulator;
 import frc.robot.subsystems.PoseEstimationSubsystem;
@@ -89,7 +80,6 @@
 						() -> m_driverController.getR2Axis() - m_driverController.getL2Axis(),
 						m_driverController.getHID()::getSquareButton));
 
-<<<<<<< HEAD
 		double distanceTolerance = 0.03;
 		double angleTolerance = 3;
 		m_driverController.button(Button.kSquare) // home
@@ -120,16 +110,12 @@
 								distanceTolerance, angleTolerance));
 
 		m_driverController.button(Button.kLeftBumper)
-=======
-		m_driverController.button(Button.kSquare)
->>>>>>> bf74812c
 				.whileTrue(
 						driveWithAlignmentCommand(
 								() -> -m_driverController.getLeftY(),
 								() -> -m_driverController.getLeftX(),
 								() -> m_driverController.getR2Axis() - m_driverController.getL2Axis(),
 								new Transform2d(0.5, 0, Rotation2d.fromDegrees(180)), 2));
-<<<<<<< HEAD
 
 		// m_driverController.button(Button.kLeftBumper)
 		// .whileTrue(
@@ -160,34 +146,16 @@
 		// robotToTarget, 12, 15, 14, 16, 17, 18, 19, 20, 21, 22));
 	}
 
-=======
-	}
-
-	/**
-	 * Creates a {@code Command} to automatically align the robot to the closest tag
-	 * while driving the robot with joystick input.
-	 *
-	 * @param forwardSpeed forward speed supplier. Positive values make the robot
-	 *        go forward (+X direction).
-	 * @param strafeSpeed strafe speed supplier. Positive values make the robot
-	 *        go to the left (+Y direction).
-	 * @param rotation rotation speed supplier. Positive values make the
-	 *        robot rotate CCW.
-	 * @param isFieldRelative {@code Supplier} for determining whether or not
-	 *        driving should be field relative.
-	 * @return a {@code Command} to automatically align the robot to the closest tag
-	 *         while driving the robot with joystick input
-	 */
->>>>>>> bf74812c
 	Command driveWithAlignmentCommand(DoubleSupplier forwardSpeed, DoubleSupplier strafeSpeed,
 			DoubleSupplier rotation, Transform2d robotToTarget, double distanceThresholdInMeters) {
 
 		return run(() -> {
 			ChassisSpeeds speeds = DriveSubsystem.chassisSpeeds(forwardSpeed, strafeSpeed, rotation);
 			speeds = speeds
-<<<<<<< HEAD
-					.plus(m_poseEstimationSubystem.chassisSpeedsToClosestTag(robotToTarget, distanceThresholdInMeters));
-			m_driveSubsystem.drive(speeds.plus(speeds), true);
+					.plus(
+							m_poseEstimationSubystem
+									.chassisSpeedsTowardClosestTag(robotToTarget, distanceThresholdInMeters));
+			m_driveSubsystem.drive(speeds, true);
 		});
 	}
 
@@ -238,13 +206,6 @@
 			previous = c;
 		}
 		return sequence(commands.toArray(new Command[0]));
-=======
-					.plus(
-							m_poseEstimationSubystem
-									.chassisSpeedsTowardClosestTag(robotToTarget, distanceThresholdInMeters));
-			m_driveSubsystem.drive(speeds, true);
-		});
->>>>>>> bf74812c
 	}
 
 	@Override
@@ -299,15 +260,11 @@
 	@Override
 	public void testInit() {
 		CommandScheduler.getInstance().cancelAll();
-<<<<<<< HEAD
 		sequence(
 				m_driveSubsystem.testCommand(), // F, B, SL, SR, RL, RR
 				DriveCommand.testCommand(m_driveSubsystem).withTimeout(2),
 				DriveCommand2.testCommand(m_driveSubsystem).withTimeout(2))
 						.schedule();
-=======
-		m_driveSubsystem.testCommand().schedule();
->>>>>>> bf74812c
 	}
 
 	@Override
