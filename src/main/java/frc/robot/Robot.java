--- conflicted
+++ resolved
@@ -31,11 +31,8 @@
 import edu.wpi.first.wpilibj2.command.button.CommandPS4Controller;
 import frc.robot.Constants.ControllerConstants;
 import frc.robot.Constants.ControllerConstants.Button;
-<<<<<<< HEAD
 import frc.robot.commands.AlignCommand;
-=======
 import frc.robot.commands.drive.DriveCommand2Controllers;
->>>>>>> b10718f5
 import frc.robot.subsystems.DriveSubsystem;
 import frc.robot.subsystems.PhotonCameraSimulator;
 import frc.robot.subsystems.PoseEstimationSubsystem;
@@ -68,7 +65,7 @@
 		m_autoSelector.addOption(
 				"Quickly Visit Red Team Tags",
 				CommandComposer
-						.visitTagsOptimized(0.03, 2, 5, transform(1.5, 0, 180), 11, 1, 6, 7, 8, 2, 8, 7, 6, 11));
+						.visitTagsOptimized(0.03, 2, 2, transform(1.5, 0, 180), 11, 1, 6, 7, 8, 2, 8, 7, 6, 11));
 		m_autoSelector.addOption(
 				"Quickly Visit Blue Team Tags",
 				CommandComposer
@@ -82,6 +79,19 @@
 		double distanceTolerance = 0.01;
 		double angleToleranceInDegrees = 1.0;
 
+		m_testSelector
+				.addOption(
+						"Check kDriveGearRatio and kWheelDiameter (F/B 6 feet)",
+						CommandComposer.moveForwardBackward2Controllers(6, distanceTolerance, angleToleranceInDegrees));
+		m_testSelector
+				.addOption(
+						"Check PID Constants for Driving (Unit Circle)",
+						CommandComposer.moveOnCircle(1, 1, 3, distanceTolerance, angleToleranceInDegrees, 10));
+		m_testSelector.addOption(
+				"Move around the Red Reef (Complex, AprilTags 7 and 8 Only)",
+				CommandComposer.visitTags(
+						distanceTolerance, angleToleranceInDegrees, 1, transform(1.2, 0, 180), transform(0.5, 0, 180),
+						7, 8, 7, 8, 7));
 		m_testSelector.addOption("Check All Subsystems in Pitt", CommandComposer.testAllSubsystems());
 		m_testSelector.addOption("Check All Subsystems on Field", CommandComposer.testAllSubsystems());
 		m_testSelector.addOption("Check DriveSubsystem (Robot-Oriented F/B/L/R/LR/RR)", m_driveSubsystem.testCommand());
@@ -91,47 +101,38 @@
 						CommandComposer.testDriveSubsystemFieldRelative());
 		m_testSelector
 				.addOption(
-						"Check kDriveGearRatio and kWheelDiameter (F/B 6 feet)",
-						CommandComposer.moveForwardBackward2Controllers(6, distanceTolerance, angleToleranceInDegrees));
-		m_testSelector
-				.addOption(
 						"Check PID Constants for Driving (5'x5' Square)",
 						CommandComposer
 								.moveOnSquare(Units.feetToMeters(5), distanceTolerance, angleToleranceInDegrees, 16));
-		m_testSelector
-				.addOption(
-						"Check PID Constants for Driving (Unit Circle)",
-						CommandComposer.moveOnCircle(1, 1, 3, distanceTolerance, angleToleranceInDegrees, 10));
 		m_testSelector.addOption("Test Rotation", CommandComposer.testRotation());
 		m_testSelector.addOption("Turn toward Tag 1", CommandComposer.turnTowardTag(1));
 		m_testSelector.addOption(
 				"Move around the Red Reef",
-				CommandComposer.visitTags(0.03, 3, transform(1.5, 0, 180), 11, 6, 7, 8, 9, 10, 11));
+				CommandComposer.visitTags(
+						distanceTolerance, angleToleranceInDegrees, transform(1.5, 0, 180), 11, 6, 7, 8, 9, 10, 11));
 		m_testSelector.addOption(
 				"Move around the Blue Reef",
-				CommandComposer.visitTags(0.03, 3, transform(1.5, 0, 180), 22, 17, 18, 19, 20, 21, 22));
+				CommandComposer.visitTags(
+						distanceTolerance, angleToleranceInDegrees, transform(1.5, 0, 180), 22, 17, 18, 19, 20, 21,
+						22));
 		m_testSelector.addOption(
 				"Move around the Red Reef (Half)",
-				CommandComposer.visitTags(0.03, 3, transform(1.5, 0, 180), 6, 7, 8, 7, 6));
+				CommandComposer
+						.visitTags(distanceTolerance, angleToleranceInDegrees, transform(1.5, 0, 180), 6, 7, 8, 7, 6));
 		m_testSelector.addOption(
 				"Move around the Blue Reef (Half)",
-				CommandComposer.visitTags(0.03, 3, transform(1.5, 0, 180), 17, 18, 19, 18, 17));
+				CommandComposer.visitTags(
+						distanceTolerance, angleToleranceInDegrees, transform(1.5, 0, 180), 17, 18, 19, 18, 17));
 		m_testSelector.addOption(
 				"Move around the Red Reef (Complex)",
 				CommandComposer.visitTags(
-						0.03, 3, 10, transform(1.2, 0, 180), transform(0.5, 0, 180), 11, 6, 7, 8, 9, 10, 11));
+						distanceTolerance, angleToleranceInDegrees, 10, transform(1.2, 0, 180), transform(0.5, 0, 180),
+						11, 6, 7, 8, 9, 10, 11));
 		m_testSelector.addOption(
 				"Move around the Blue Reef (Complex)",
 				CommandComposer.visitTags(
-						0.03, 3, 10, transform(1.2, 0, 180), transform(0.5, 0, 180), 22, 17, 18, 19, 20, 21, 22));
-		m_testSelector.addOption(
-				"Move around the Red Reef (Complex, Half)",
-				CommandComposer.visitTags(
-						0.03, 3, 10, transform(1.2, 0, 180), transform(0.5, 0, 180), 6, 7, 8, 7, 6));
-		m_testSelector.addOption(
-				"Move around the Blue Reef (Complex, Half)",
-				CommandComposer.visitTags(
-						0.03, 3, 10, transform(1.2, 0, 180), transform(0.5, 0, 180), 17, 18, 19, 18, 17));
+						distanceTolerance, angleToleranceInDegrees, 10, transform(1.2, 0, 180), transform(0.5, 0, 180),
+						22, 17, 18, 19, 20, 21, 22));
 		m_testSelector.addOption(
 				"Move 6 Feet Forward and then Backward (using 3 PID Controllers)",
 				CommandComposer.moveForwardBackward3Controllers(6, 0.03, 3));
@@ -163,8 +164,7 @@
 								() -> -m_driverController.getLeftY(),
 								() -> -m_driverController.getLeftX(),
 								() -> m_driverController.getL2Axis() - m_driverController.getR2Axis(),
-<<<<<<< HEAD
-								new Transform2d(0.5, 0, Rotation2d.fromDegrees(180)), 2));
+								new Transform2d(0.5, 0, Rotation2d.fromDegrees(180)), 2, 0.03, 3));
 
 		m_driverController.button(Button.kX)
 				.whileTrue(
@@ -172,10 +172,6 @@
 								m_driveSubsystem, m_poseEstimationSubsystem, 90,
 								2,
 								0.03, 3));
-
-=======
-								new Transform2d(0.5, 0, Rotation2d.fromDegrees(180)), 2, 0.03, 3));
->>>>>>> b10718f5
 	}
 
 	/**
