--- conflicted
+++ resolved
@@ -6,25 +6,18 @@
 import static frc.robot.Constants.DriveConstants.*;
 import static frc.robot.subsystems.PoseEstimationSubsystem.*;
 
-<<<<<<< HEAD
 import java.util.Arrays;
 import java.util.List;
-=======
 import java.util.function.Supplier;
->>>>>>> 1ab4eac0
 
 import edu.wpi.first.math.geometry.Pose2d;
 import edu.wpi.first.math.geometry.Rotation2d;
 import edu.wpi.first.math.geometry.Transform2d;
 import edu.wpi.first.wpilibj2.command.Command;
-<<<<<<< HEAD
+import edu.wpi.first.wpilibj2.command.Commands;
 import frc.robot.commands.AlignCommand;
 import frc.robot.commands.drive.DriveCommand2Controllers;
 import frc.robot.commands.drive.DriveCommand3Controllers;
-=======
-import edu.wpi.first.wpilibj2.command.Commands;
-import frc.robot.commands.drive.DriveCommand2Controllers;
->>>>>>> 1ab4eac0
 import frc.robot.subsystems.DriveSubsystem;
 import frc.robot.subsystems.PoseEstimationSubsystem;
 
@@ -39,17 +32,6 @@
 	}
 
 	/**
-<<<<<<< HEAD
-	 * Returns a {@code Command} for testing subsystems and {@code Command}s.
-	 * 
-	 * @return a {@code Command} for testing subsystems and {@code Command}s
-	 */
-	public static Command testSubsystemsAndCommands() {
-		return sequence(
-				m_driveSubsystem.testCommand(), // F, B, SL, SR, RL, RR
-				DriveCommand3Controllers.testCommand(m_driveSubsystem).withTimeout(2),
-				DriveCommand2Controllers.testCommand(m_driveSubsystem).withTimeout(2));
-=======
 	 * Creates a {@code Command} for testing the {@code DriveSubsystem}. The robot
 	 * must move forward and then backward while rotating left and then right
 	 * relative to the field.
@@ -77,7 +59,6 @@
 	public static Command testAllSubsystems() {
 		return sequence(
 				m_driveSubsystem.testCommand());
->>>>>>> 1ab4eac0
 	}
 
 	/**
@@ -124,12 +105,75 @@
 	public static Command moveForwardBackward2Controllers(double distanceInFeet, double distanceTolerance,
 			double angleTolerance) {
 		return sequence(
-<<<<<<< HEAD
-				DriveCommand2Controllers
-						.moveForward(m_driveSubsystem, 0.0254 * 12 * distanceInFeet, distanceTolerance, angleTolerance),
-				DriveCommand2Controllers
-						.moveForward(
-								m_driveSubsystem, -0.0254 * 12 * distanceInFeet, distanceTolerance, angleTolerance));
+				new DriveCommand2Controllers(m_driveSubsystem, pose(0.0, 0, 0),
+						distanceTolerance, angleTolerance).withTimeout(1),
+				new DriveCommand2Controllers(m_driveSubsystem, pose(feetToMeters(distanceInFeet), 0, 0),
+						distanceTolerance, angleTolerance),
+				Commands.waitSeconds(2),
+				new DriveCommand2Controllers(m_driveSubsystem, pose(0.0, 0, 0),
+						distanceTolerance, angleTolerance),
+				Commands.waitSeconds(1),
+				new DriveCommand2Controllers(m_driveSubsystem, pose(0.0, 0, 0),
+						distanceTolerance, angleTolerance),
+				Commands.waitSeconds(1),
+				new DriveCommand2Controllers(m_driveSubsystem, pose(0.0, 0, 0),
+						distanceTolerance, angleTolerance));
+	}
+
+	/**
+	 * Returns a {@code Command} for moving the robot on a square.
+	 * 
+	 * @param sideLength the side length of the square in meters
+	 * @param distanceTolerance the distance error in meters which is tolerable
+	 * @param angleTolerance the angle error in degrees which is tolerable
+	 * @param timeout the maximum amount of the time given to the {@code Command}
+	 * 
+	 * @return a {@code Command} for moving the robot on a circle
+	 */
+	public static Command moveOnSquare(double sideLength, double distanceTolerance,
+			double angleTolerance, double timeout) {
+		return sequence(
+				new DriveCommand2Controllers(m_driveSubsystem, pose(0.0, 0, 0),
+						distanceTolerance, angleTolerance).withTimeout(1),
+				new DriveCommand2Controllers(m_driveSubsystem, pose(sideLength, 0, 90),
+						distanceTolerance, angleTolerance).withTimeout(timeout / 4),
+				new DriveCommand2Controllers(m_driveSubsystem, pose(sideLength, sideLength, 180),
+						distanceTolerance, angleTolerance).withTimeout(timeout / 4),
+				new DriveCommand2Controllers(m_driveSubsystem, pose(0.0, sideLength, 270),
+						distanceTolerance, angleTolerance).withTimeout(timeout / 4),
+				new DriveCommand2Controllers(m_driveSubsystem, pose(0.0, 0.0, 0),
+						distanceTolerance, angleTolerance).withTimeout(timeout / 4),
+				new DriveCommand2Controllers(m_driveSubsystem, pose(0.0, 0, 0),
+						distanceTolerance, angleTolerance));
+	}
+
+	/**
+	 * Returns a {@code Command} for moving the robot on a circle.
+	 * 
+	 * @param radius the radius of the circle in meters
+	 * @param angularVelocity the angular velocity in degrees per second which
+	 *        describes how quickly the robot is moving on the circle
+	 * @param distanceTolerance the distance error in meters which is tolerable
+	 * @param angleTolerance the angle error in degrees which is tolerable
+	 * @param timeout the maximum amount of the time given to the {@code Command}
+	 * 
+	 * @return a {@code Command} for moving the robot on a circle
+	 */
+	public static Command moveOnCircle(double radius, double angularVelocity, double distanceTolerance,
+			double angleTolerance, double timeout) {
+		Supplier<Pose2d> s = new Supplier<Pose2d>() {
+
+			Rotation2d angle = Rotation2d.kZero;
+
+			@Override
+			public Pose2d get() {
+				var p = new Pose2d(translation(radius, 0).rotateBy(angle), angle);
+				angle = angle.plus(rotation(angularVelocity));
+				return p;
+			}
+		};
+		return new DriveCommand2Controllers(m_driveSubsystem, s, true, distanceTolerance, angleTolerance)
+				.withTimeout(timeout);
 	}
 
 	/**
@@ -283,82 +327,10 @@
 								angleTolerance))
 				.toList();
 		return sequence(commands.toArray(new Command[0]));
-	/* Returns a {@code Command} for turning the robot toward the specified
-=======
-				new DriveCommand2Controllers(m_driveSubsystem, pose(0.0, 0, 0),
-						distanceTolerance, angleTolerance).withTimeout(1),
-				new DriveCommand2Controllers(m_driveSubsystem, pose(feetToMeters(distanceInFeet), 0, 0),
-						distanceTolerance, angleTolerance),
-				Commands.waitSeconds(2),
-				new DriveCommand2Controllers(m_driveSubsystem, pose(0.0, 0, 0),
-						distanceTolerance, angleTolerance),
-				Commands.waitSeconds(1),
-				new DriveCommand2Controllers(m_driveSubsystem, pose(0.0, 0, 0),
-						distanceTolerance, angleTolerance),
-				Commands.waitSeconds(1),
-				new DriveCommand2Controllers(m_driveSubsystem, pose(0.0, 0, 0),
-						distanceTolerance, angleTolerance));
-	}
-
-	/**
-	 * Returns a {@code Command} for moving the robot on a square.
-	 * 
-	 * @param sideLength the side length of the square in meters
-	 * @param distanceTolerance the distance error in meters which is tolerable
-	 * @param angleTolerance the angle error in degrees which is tolerable
-	 * @param timeout the maximum amount of the time given to the {@code Command}
-	 * 
-	 * @return a {@code Command} for moving the robot on a circle
-	 */
-	public static Command moveOnSquare(double sideLength, double distanceTolerance,
-			double angleTolerance, double timeout) {
-		return sequence(
-				new DriveCommand2Controllers(m_driveSubsystem, pose(0.0, 0, 0),
-						distanceTolerance, angleTolerance).withTimeout(1),
-				new DriveCommand2Controllers(m_driveSubsystem, pose(sideLength, 0, 90),
-						distanceTolerance, angleTolerance).withTimeout(timeout / 4),
-				new DriveCommand2Controllers(m_driveSubsystem, pose(sideLength, sideLength, 180),
-						distanceTolerance, angleTolerance).withTimeout(timeout / 4),
-				new DriveCommand2Controllers(m_driveSubsystem, pose(0.0, sideLength, 270),
-						distanceTolerance, angleTolerance).withTimeout(timeout / 4),
-				new DriveCommand2Controllers(m_driveSubsystem, pose(0.0, 0.0, 0),
-						distanceTolerance, angleTolerance).withTimeout(timeout / 4),
-				new DriveCommand2Controllers(m_driveSubsystem, pose(0.0, 0, 0),
-						distanceTolerance, angleTolerance));
-	}
-
-	/**
-	 * Returns a {@code Command} for moving the robot on a circle.
-	 * 
-	 * @param radius the radius of the circle in meters
-	 * @param angularVelocity the angular velocity in degrees per second which
-	 *        describes how quickly the robot is moving on the circle
-	 * @param distanceTolerance the distance error in meters which is tolerable
-	 * @param angleTolerance the angle error in degrees which is tolerable
-	 * @param timeout the maximum amount of the time given to the {@code Command}
-	 * 
-	 * @return a {@code Command} for moving the robot on a circle
-	 */
-	public static Command moveOnCircle(double radius, double angularVelocity, double distanceTolerance,
-			double angleTolerance, double timeout) {
-		Supplier<Pose2d> s = new Supplier<Pose2d>() {
-
-			Rotation2d angle = Rotation2d.kZero;
-
-			@Override
-			public Pose2d get() {
-				var p = new Pose2d(translation(radius, 0).rotateBy(angle), angle);
-				angle = angle.plus(rotation(angularVelocity));
-				return p;
-			}
-		};
-		return new DriveCommand2Controllers(m_driveSubsystem, s, true, distanceTolerance, angleTolerance)
-				.withTimeout(timeout);
-	}
-
-	/**
-	 * Returns a {@code Command} for turning the robot toward the specified
->>>>>>> 1ab4eac0
+	}
+
+	/**
+	 * /* Returns a {@code Command} for turning the robot toward the specified
 	 * {@code AprilTag}.
 	 * 
 	 * @param tagID the ID of the {@code AprilTag}
