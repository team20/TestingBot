--- conflicted
+++ resolved
@@ -9,7 +9,6 @@
 import java.util.Map;
 import java.util.Map.Entry;
 import java.util.Optional;
-import java.util.function.Function;
 
 import org.photonvision.EstimatedRobotPose;
 import org.photonvision.PhotonCamera;
@@ -19,7 +18,6 @@
 import edu.wpi.first.math.VecBuilder;
 import edu.wpi.first.math.Vector;
 import edu.wpi.first.math.controller.PIDController;
-import edu.wpi.first.math.controller.ProfiledPIDController;
 import edu.wpi.first.math.estimator.SwerveDrivePoseEstimator;
 import edu.wpi.first.math.geometry.Pose2d;
 import edu.wpi.first.math.geometry.Rotation2d;
@@ -198,81 +196,30 @@
 	 * 
 	 * @param currentPose the current {@code Pose2d}
 	 * @param targetPose the target {@code Pose2d}
-	 * @param contollerXY the {@code PIDController} for controlling the robot in the
-	 *        x and y dimensions in meters (input: error in meters, output: velocity
-	 *        in meters per second)
+	 * @param controllerXY the {@code PIDController} for controlling the robot in
+	 *        the x and y dimensions in meters (input: error in meters, output:
+	 *        velocity in meters per second)
 	 * @param controllerYaw the {@code PIDController} for controlling the robot in
 	 *        the yaw dimension in degrees (input: error in degrees, output:
 	 *        velocity in radians per second)
 	 * @return the calculated {@code ChassisSpeeds} to move from the current
 	 *         {@code Pose2d} toward the target {@code Pose2d}
 	 */
-	public static ChassisSpeeds chassisSpeeds(Pose2d currentPose, Pose2d targetPose, PIDController contollerXY,
+	public static ChassisSpeeds chassisSpeeds(Pose2d currentPose, Pose2d targetPose, PIDController controllerXY,
 			PIDController controllerYaw) {
-		return chassisSpeeds(currentPose, targetPose, d -> contollerXY.calculate(d), a -> controllerYaw.calculate(a));
-	}
-
-	/**
-	 * Calculates the {@code ChassisSpeeds} to move from the current {@code Pose2d}
-	 * towards the target {@code Pose2d}.
-	 * 
-	 * @param currentPose the current {@code Pose2d}
-	 * @param targetPose the target {@code Pose2d}
-	 * @param contollerXY the {@code ProfiledPIDController} for controlling the
-	 *        robot in the x and y dimensions in meters (input: error in meters,
-	 *        output: velocity in meters per second)
-	 * @param controllerYaw the {@code ProfiledPIDController} for controlling the
-	 *        robot in the yaw dimension in degrees (input: error in degrees,
-	 *        output: velocity in radians per second)
-	 * @return the calculated {@code ChassisSpeeds} to move from the current
-	 *         {@code Pose2d} towards the target {@code Pose2d}
-	 */
-	public static ChassisSpeeds chassisSpeeds(Pose2d currentPose, Pose2d targetPose,
-			ProfiledPIDController contollerXY, ProfiledPIDController controllerYaw) {
-		return chassisSpeeds(currentPose, targetPose, d -> contollerXY.calculate(d), a -> controllerYaw.calculate(a));
-	}
-
-	/**
-	 * Calculates the {@code ChassisSpeeds} to move from the current {@code Pose2d}
-	 * towards the target {@code Pose2d}.
-	 * 
-	 * @param currentPose the current {@code Pose2d}
-	 * @param targetPose the target {@code Pose2d}
-	 * @param contollerXY the {@code Function<Double, Double>} for controlling the
-	 *        robot in the x and y dimensions in meters (input: error in meters,
-	 *        output: velocity in meters per second)
-	 * @param controllerYaw the {@code Function<Double, Double>} for controlling the
-	 *        robot in the yaw dimension in degrees (input: error in degrees,
-	 *        output: velocity in radians per second)
-	 * @return the calculated {@code ChassisSpeeds} to move from the current
-	 *         {@code Pose2d} towards the target {@code Pose2d}
-	 */
-	public static ChassisSpeeds chassisSpeeds(Pose2d currentPose, Pose2d targetPose,
-			Function<Double, Double> contollerXY, Function<Double, Double> controllerYaw) {
 		Translation2d translationalDisplacement = targetPose.getTranslation()
 				.minus(currentPose.getTranslation());
 		double velocityX = 0, velocityY = 0;
 		double distance = translationalDisplacement.getNorm();
 		if (distance > 0) {
-<<<<<<< HEAD
-			// apply(double) returns a non-positive value (setpoint: 0)
-			double speed = -contollerXY.apply(distance);
+			double speed = controllerXY.calculate(0.0, distance);
 			speed = applyThreshold(speed, kDriveMinSpeed);
-			velocityX = speed * translationalDisplacement.getAngle().getCos();
-			velocityY = speed * translationalDisplacement.getAngle().getSin();
-		}
-		Rotation2d angularDisplacement = targetPose.getRotation().minus(currentPose.getRotation());
-		// apply(double) returns a non-positive value (setpoint: 0)
-		double angularVelocityRadiansPerSecond = -controllerYaw.apply(angularDisplacement.getDegrees());
-		angularVelocityRadiansPerSecond = applyThreshold(angularVelocityRadiansPerSecond, kTurnMinAngularSpeed);
-=======
-			double speed = contollerXY.calculate(0, distance);
 			velocityX = speed * translationalDisplacement.getAngle().getCos();
 			velocityY = speed * translationalDisplacement.getAngle().getSin();
 		}
 		double angularVelocityRadiansPerSecond = controllerYaw
 				.calculate(currentPose.getRotation().getDegrees(), targetPose.getRotation().getDegrees());
->>>>>>> c6aeb225
+		angularVelocityRadiansPerSecond = applyThreshold(angularVelocityRadiansPerSecond, kTurnMinAngularSpeed);
 		return new ChassisSpeeds(velocityX, velocityY, angularVelocityRadiansPerSecond);
 	}
 
